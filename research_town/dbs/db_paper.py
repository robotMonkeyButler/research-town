--- conflicted
+++ resolved
@@ -1,5 +1,5 @@
 import random
-from typing import Any, List, Optional, TypeVar
+from typing import Any, List, Literal, Optional, TypeVar
 
 import requests
 import torch
@@ -12,6 +12,8 @@
 from .db_base import BaseDB
 
 T = TypeVar('T', bound=Data)
+
+Role = Literal['reviewer', 'leader', 'member', 'chair'] | None
 
 
 class PaperDB(BaseDB[Paper]):
@@ -29,55 +31,11 @@
             )
             self.retriever_model = BertModel.from_pretrained('facebook/contriever')
 
-<<<<<<< HEAD
-    def pull_papers(self, num: int, domain: str) -> None:
-        data, _ = get_recent_papers(max_results=num)
-
-        for paper_data in data.values():
-            papers = [
-                Paper(
-                    title=title,
-                    abstract=abstract,
-                    authors=authors,
-                    url=url,
-                    domain=domain,
-                    timestamp=int(timestamp),
-                    sections=sections,
-                    bibliography=bibliography,
-                )
-                for title, abstract, authors, url, domain, timestamp, sections, bibliography in zip(
-                    paper_data['title'],
-                    paper_data['abstract'],
-                    paper_data['authors'],
-                    paper_data['url'],
-                    paper_data['domain'],
-                    paper_data['timestamp'],
-                    paper_data['sections'],
-                    paper_data['bibliography'],
-                )
-            ]
-=======
     def pull_papers(self, num: int, domain: Optional[str] = None) -> List[Paper]:
         papers = get_recent_papers(domain=domain, max_results=num)
         for paper in papers:
             self.add(paper)
         logger.info(f'Pulled {num} papers')
-        return papers
->>>>>>> 2f6dfd0c
-
-    def search_papers(
-        self,
-        num: int,
-        query: Optional[str] = None,
-        domain: Optional[str] = None,
-        author: Optional[str] = None,
-    ) -> List[Paper]:
-        papers = get_related_papers(
-            query=query, domain=domain, author=author, num_results=num
-        )
-        for paper in papers:
-            self.add(paper)
-        logger.info(f'Searched {num} papers')
         return papers
 
     def search_papers(
@@ -183,15 +141,23 @@
         num: int = 1,
         **conditions: Any,
     ) -> List[Paper]:
-        results = []
-        if query or name:
+        results: List[Paper] = []
+
+        if query:
+            offline_results = self.match_offline(query=query, num=num, **conditions)
+            results.extend(offline_results)
+            if len(results) >= num:
+                return results[:num]
+
+        if name:
             offline_results = self.match_offline(
-                query=query or name, num=num, **conditions
+                query=name, num=num - len(results), **conditions
             )
             results.extend(offline_results)
             if len(results) >= num:
                 return results[:num]
 
+        if len(results) < num and (query or name):
             online_results = self.match_online(
                 query=query, name=name, domain=domain, num=num - len(results)
             )
